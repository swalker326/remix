--- conflicted
+++ resolved
@@ -16,14 +16,8 @@
     "@remix-run/cloudflare-pages": "*",
     "@remix-run/react": "*",
     "cross-env": "^7.0.3",
-<<<<<<< HEAD
-    "react": "18.0.0",
-    "react-dom": "18.0.0",
-    "remix": "*"
-=======
     "react": "^17.0.2",
     "react-dom": "^17.0.2"
->>>>>>> 9aba8b51
   },
   "devDependencies": {
     "@cloudflare/workers-types": "^3.4.0",
