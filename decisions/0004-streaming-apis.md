---
title: Remix (and React Router) Streaming APIs
---

# Title

Date: 2022-07-27

Status: accepted

## Context

Remix aims to provide first-class support for React 18's streaming capabilities. Throughout the development process we went through many iterations and naming schemes around the APIs we plan to build into Remix to support streaming, so this document aims to lay out the final names we chose and the reasons behind it.

It's also worth nothing that even in a single-page-application without SSR-streaming, the same concepts still apply so these decisions were made with React Router 6.4.0 in mind as well - which will support the same Data APIs from Remix.

## Decision

Streaming in Remix can be thought of as having 3 touch points with corresponding APIs:

1. _Initiating_ a streamed response in your `loader` can be done by returning a `defer(object)` call from your `loader` in which some of the keys on `object` are `Promise` instances
2. _Accessing_ a streamed response from `useLoaderData`
   1. No new APIs here - when you return a `defer()` response from your loader, you'll get `Promise` values inside your `useLoaderData` object 👌
3. _Rendering_ a streamed value (with fallback and error handling) in your component
   1. You can render a `Promise` from `useLoaderData()` with the `<Await resolve={data.promise}>` component
   2. `<Await>` accepts an `errorElement` prop to handle error UI
   3. `<Await>` should be wrapped with a `<React.Suspense>` component to handle your loading UI

## Details

In the spirit of `#useThePlatform` we've chosen to leverage the `Promise` API to represent these "eventually available" values. When Remix receives a `defer()` response back from a `loader`, it needs to serialize that `Promise` over the network to the client application (prompting Jacob to coin the phrase [_"promise teleportation over the network"_][promise teleportation] 🔥).

### Initiating

In order to initiate a streamed response in your `loader`, you can use the `defer()` utility which accepts a JSON object with `Promise` values from your `loader`.

```tsx
export async function loader() {
  return defer({
    // Await this, don't stream
    critical: await fetchCriticalData(),
    // Don't await this - stream it!
    lazy: fetchLazyData(),
  });
}
```

By not using `await` on `fetchLazyData()` Remix knows that this value is not ready yet _but eventually will be_ and therefore Remix will leverage a streamed HTTP response allowing it to send up the resolved/rejected value when available. Essentially serializing/teleporting that Promise over the network via a streamed HTTP response.

Just like `json()`, the `defer()` will accept a second optional `responseInit` param that lets you customize the resulting `Response` (i.e., in case you need to set custom headers).

The name `defer` was settled on as a corollary to `<script defer>` which essentially tells the browser to _"fetch this script now but don't delay document parsing"_. In a similar vein, with `defer()` we're telling Remix to _"fetch this data now but don't delay the HTTP response"_.

We decided _not_ to support naked objects due to the ambiguity that would be introduced:

```tsx
// NOT VALID CODE - This is just an example of the ambiguity that would have
// been introduced had we chosen to support naked objects :)

// This would NOT be streamed
function exampleLoader1() {
  return Promise.resolve(5);
}

// This WOULD be streamed
function exampleLoader2() {
  return {
    value: Promise.resolve(5),
  };
}

// This would NOT be streamed
function exampleLoader3() {
  return {
    value: {
      nested: Promise.resolve(5),
    },
  };
}
```

<details>
  <summary>Other considered API names:</summary>
  <br/>
  <ul>
    <li><code>deferred()</code> - This is just a bit of a weird word that doesn't have much pre-existing semantic meaning. Is this the <code>jQuery.Deferred</code> thing from back in the day? Remix in general wants to avoid needlessly introducing net-new language to an already convoluted landscape!</li>
    <li><code>stream()</code> - We also thought <code>stream</code> might be a good name since that's what the call is telling Remix to do - stream the responses down to the browser. But - this is also potentially misleading because stream is ambiguous in ths case. Developers may mistakenly think that this gives them back a <code>Stream</code> instance and they can arbitrarily send multiple chunks of data down to the browser over time. This is not how the current API works - but also seems like a really interesting idea for Remix to consider in the future, so we wanted to keep the <code>stream()</code> name available for future use cases.</li>
  </ul>
</details>

### Accessing

No new APIs are needed for the "Accessing" stage 🎉. Since we've "teleported" these promises over the network, you can access them in your components just as you would with any other data returned from your loader. This value will always be a `Promise`, even after it's been settled.

```tsx
function Component() {
  const data = useLoaderData();
  // data.critical is a resolved value
  // data.lazy is a Promise
}
```

### Rendering

In order to render your `Promise` values from `useLoaderData()`, Remix provides a new `<Await>` component which handles rendering the resolved value, or propagating the rejected value through an `errorElement` or further upwards to the Route-level error boundaries. In order to access the resolved or rejected values, there are two new hooks that only work in the context of an `<Await>` component - `useAsyncValue()` and `useAsyncError()`.

This examples shows the full set of render-time APIs:

```tsx
function Component() {
  const data = useLoaderData(); // data.lazy is a Promise

  return (
    <React.Suspense fallback={<p>Loading...</p>}>
      <Await resolve={data.lazy} errorElement={<MyError />}>
        <MyData />
      </Await>
    </React.Suspense>
  );
}

function MyData() {
  const value = useAsyncValue(); // Get the resolved value
  return <p>Resolved: {value}</p>;
}

function MyError() {
  const error = useAsyncError(); // Get the rejected value
  return <p>Error: {error.message}</p>;
}
```

Note that `useAsyncValue` and `useAsyncError` only work in the context of an `<Await>` component.

The `<Await>` name comes from the fact that for these lazily-rendered promises, we're not `await`-ing the promise in our loader, so instead we need to `<Await>` the promise in our render function and provide a fallback UI. The `resolve` prop is intended to mimic how you'd await a resolved value in plain Javascript:

```tsx
// This JSX:
<Await resolve={promiseOrValue} />;

// Aims to resemble this Javascript:
const value = await Promise.resolve(promiseOrValue);
```

Just like `Promise.resolve` can accept a promise or a value, `<Await resolve>` can also accept a promise or a value. This is really useful in case you want to AB test `defer()` responses in the loader - you don't need to change the UI code to render the data.

<<<<<<< HEAD
```jsx
async function loader({ request }) {
  const shouldAwait = isUserInTestGroup(request);
=======
```tsx
export async function loader({ request }: LoaderArgs) {
  let shouldAwait = isUserInTestGroup(request);
>>>>>>> 11f2d6b1
  return {
    maybeLazy: shouldAwait ? await fetchData() : fetchData(),
  };
}

function Component() {
  const data = useLoaderData();

  // No code forks even if data.maybeLazy is not a Promise!
  return (
    <React.Suspense fallback={<p>Loading...</p>}>
      <Await resolve={data.maybeLazy} errorElement={<MyError />}>
        <MyData />
      </Await>
    </React.Suspense>
  );
}
```

**Additional Notes on `<Await>`**

If you prefer the render props pattern, you can bypass `useAsyncValue()` and just grab the value directly:

```tsx
<Await resolve={data.lazy}>{(value) => <p>Resolved: {value}</p>}</Await>
```

If you do not provide an `errorElement`, then promise rejections will bubble up to the nearest Route-level error boundary and be accessible via `useRouteError()`.

<details>
  <summary>Other considered API names:</summary>
  <br>
  <p>We originally implemented this as a <code>&lt;Deferred value={promise} fallback={&lt;Loader /&gt;} errorElement={&lt;MyError/&gt;} /></code>, but eventually we chose to remove the built-in <code>&lt;Suspense&gt;</code> boundary for better composability and eventual use with <code>&lt;SuspenseList&gt;</code>.  Once that was removed, and we were only using a <code>Promise</code> it made sense to move to a generic <code>&lt;Await&gt;</code> component that could be used with <em>any</em> promise, not just those coming from <code>defer()</code> in a <code>loader</code></p>

  <p>We also considered various alternatives for the hook names - most notably `useResolvedValue`/`useRejectedValue`.  However, these were a bit too tightly coupled to the `Promise` nomenclature.  Remember, `Await` supports non-Promise values as well as render-errors, so it would be confusing if `useResolvedValue` was handing you a non-Promise value, or if `useRejectedValue` was handing you a render error from a resolved `Promise`.  `useAsyncValue`/`useAsyncError` better encompasses those scenarios as well.</p>
</details>

## React Router Notes

With the presence of the `<Await>` component in React Router and because the Promise's don't have to be serialized over the network - you can _technically_ just return raw Promise values on a naked object from your loader. However, this is strongly discouraged because the router will be unaware of these promises and thus won't be able to cancel them if the user navigates away prior to the promise settling.

By forcing users to call the `defer()` utility, we ensure that the router is able to track the in-flight promises and properly cancel them. It also allows us to handle synchronous rendering of promises that resolve prior to other critical data. Without the `defer()` utility these raw Promises would need to be thrown by the `<Await>` component to the `<Suspense>` boundary a single time to unwrap the value, resulting in a UI flicker.

[promise teleportation]: https://twitter.com/ebey_jacob/status/1548817107546095616<|MERGE_RESOLUTION|>--- conflicted
+++ resolved
@@ -144,15 +144,9 @@
 
 Just like `Promise.resolve` can accept a promise or a value, `<Await resolve>` can also accept a promise or a value. This is really useful in case you want to AB test `defer()` responses in the loader - you don't need to change the UI code to render the data.
 
-<<<<<<< HEAD
-```jsx
-async function loader({ request }) {
-  const shouldAwait = isUserInTestGroup(request);
-=======
 ```tsx
 export async function loader({ request }: LoaderArgs) {
-  let shouldAwait = isUserInTestGroup(request);
->>>>>>> 11f2d6b1
+  const shouldAwait = isUserInTestGroup(request);
   return {
     maybeLazy: shouldAwait ? await fetchData() : fetchData(),
   };
