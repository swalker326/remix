--- conflicted
+++ resolved
@@ -55,33 +55,20 @@
     let app = new PlaywrightFixture(appFixture, page);
     let responses = app.collectResponses((url) => url.pathname === "/");
     await app.goto("/");
-<<<<<<< HEAD
-    expect(responses[0].headers()["set-cookie"]).toBe(`foo=bar, bar=baz`);
-=======
     let setCookies = await responses[0].headerValues("set-cookie");
-    expect(setCookies).toEqual(["foo=bar", "bar=baz"]);
->>>>>>> af776417
+    expect(setCookies).toEqual(["foo=bar, bar=baz"]);
     expect(responses).toHaveLength(1);
   });
 
   test("should get multiple cookies from the action", async ({ page }) => {
     let app = new PlaywrightFixture(appFixture, page);
     await app.goto("/");
-<<<<<<< HEAD
-    clearResponses();
-    await app.page.click("button[type=submit]");
-    await app.page.waitForSelector(`[data-testid="action-success"]`);
-    expect(responses[0].headers()["set-cookie"]).toBe(
-      `another=one, how-about=two`
-    );
-=======
     // do this after the first request so that it doesnt appear in our next assertions
     let responses = app.collectResponses((url) => url.pathname === "/");
     await page.click("button[type=submit]");
     await page.waitForSelector(`[data-testid="action-success"]`);
     let setCookies = await responses[0].headerValues("set-cookie");
-    expect(setCookies).toEqual(["another=one", "how-about=two"]);
->>>>>>> af776417
+    expect(setCookies).toEqual([`another=one, how-about=two`]);
     // one for the POST and one for the GET
     expect(responses).toHaveLength(2);
   });
