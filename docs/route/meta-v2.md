---
title: meta (v2)
new: true
---

# `meta` (v2)

You can opt-in to the new meta API with a future flag in Remix config.

```js filename=remix.config.js
/** @type {import('@remix-run/dev').AppConfig} */
module.exports = {
  future: {
    v2_meta: true,
  },
};
```

The `meta` export allows you to add metadata HTML tags for every route in your app. These tags are important for things like search engine optimization (SEO) and browser directives for determining certain behaviors. They can also be used by social media sites to display rich previews of your app.

The `meta` function should return an array of `V2_MetaDescriptor` objects. These objects map one-to-one with HTML tags. So this meta function:

```tsx
export const meta: V2_MetaFunction = () => {
  return [
    { title: "Very cool app | Remix" },
    {
      property: "og:title",
      content: "Very cool app",
    },
    {
      name: "description",
      content: "This app is the best",
    },
  ];
};
```

produces this HTML:

```html
<title>Very cool app | Remix</title>
<meta property="og:title" content="Very cool app" />;
<meta name="description" content="This app is the best" />
```

By default, meta descriptors will render a `<meta>` tag in most cases. The two exceptions are:

- `{ title }` renders a `<title>` tag
- `{ "script:ld+json" }` renders a `<script type="application/ld+json">` tag, and its value should be a serializable object that is stringified and injected into the tag.

```tsx
export const meta: V2_MetaFunction = () => {
  return [
    {
      "script:ld+json": {
        "@context": "https://schema.org",
        "@type": "Organization",
        name: "Remix",
        url: "https://remix.run",
      },
    },
  ];
};
```

A meta descriptor can also render a `<link>` tag by setting the `tagName` property to `"link"`. This is useful for `<link>` tags associated with SEO like `canonical` URLs. For asset links like stylesheets and favicons, you should use the \[`links` export]\[links-export] instead.

```tsx
export const meta: V2_MetaFunction = () => {
  return [
    {
      tagName: "link",
      rel: "canonical",
      href: "https://remix.run",
    },
  ];
};
```

## `meta` Function Parameters

### `location`

This is the current router `Location` object. This is useful for generating tags for routes at specific paths or query parameters.

```tsx
export const meta: V2_MetaFunction = ({ location }) => {
  const searchQuery = new URLSearchParams(
    location.search
  ).get("q");
  return [{ title: `Search results for "${searchQuery}"` }];
};
```

### `matches`

This is an array of the current route matches. You have access to many things, particularly the meta from the parent matches and data.

The interface for `matches` is similar to the return value of \[`useMatches`]\[use-matches], but each match will include the output of its `meta` function. This is useful for \[merging metadata across the route hierarchy]\[merging-metadata-across-the-route-hierarchy].

### `data`

This is the data from your route's loader.

```tsx
export async function loader({ params }: LoaderArgs) {
  return json({
    task: await getTask(params.projectId, params.taskId),
  });
}

export const meta: V2_MetaFunction<typeof loader> = ({
  data,
}) => {
  return [{ title: data.task.name }];
};
```

### `params`

The route's URL params. See \[Dynamic Segments in the Routing Guide]\[url-params].

## Accessing Data from Parent Route Loaders

In addition to the current route's data, often you'll want to access data from a route higher up in the route hierarchy. You can look it up by its route ID in `matches`.

```tsx filename=routes/project/$pid/tasks/$tid.tsx
import type { loader as projectDetailsLoader } from "../../../$pid";

export async function loader({ params }: LoaderArgs) {
  return json({ task: await getTask(params.tid) });
}

export const meta: V2_MetaFunction<
  typeof loader,
  { "routes/project/$pid": typeof projectDetailsLoader }
> = ({ data, matches }) => {
  const project = matches.find(
    (match) => match.id === "routes/project/$pid"
  ).project;
  const task = data.task;
  return [{ title: `${project.name}: ${task.name}` }];
};
```

## Gotchas with `meta` and Nested Routes

Because multiple nested routes render at the same time, there is some merging that needs to happen to determine the meta tags that ultimately render. Remix gives you complete control over this merge because there is no obvious default.

Remix will take the last matching route with a meta export and use that. This allows you to override things like `title`, remove things like `og:image` that the parent route added, or keep everything from the parent and add new meta for the child route.

This can get quite tricky when you're new.

Consider a route like `/projects/123`, there are likely three matching routes: `root.tsx`, `projects.tsx`, and `projects/$id.tsx`. All three may export meta descriptors.

```tsx bad filename=app/root.tsx
export const meta: V2_MetaFunction = () => {
  return [
    {
      name: "viewport",
      content: "width=device-width,initial-scale=1",
    },
    { title: "New Remix App" },
  ];
};
```

```tsx bad filename=app/routes/projects.tsx
export const meta: V2_MetaFunction = () => {
  return [{ title: "Projects" }];
};
```

```tsx bad filename=app/routes/projects/$id.tsx
export const meta: V2_MetaFunction<typeof loader> = ({
  data,
}) => {
  return [{ title: data.project.name }];
};
```

With this code, we will lose the `viewport` meta tag at `/projects` and `/projects/123` because only the last meta is used and the code doesn't merge with the parent.

### Global `meta`

Nearly every app will have global meta like the `viewport` and `charSet`. We recommend using normal `<meta>` tags inside of the \[root route]\[root-route] instead of the `meta` export so you simply don't have to deal with merging:

```tsx filename=app/root.tsx lines=[12-16]
import {
  Meta,
  Links,
  Scripts,
  Outlet,
} from "@remix-run/react";

export default function Root() {
  return (
    <html lang="en">
      <head>
        <meta charSet="utf-8" />
        <meta
          name="viewport"
          content="width=device-width,initial-scale=1"
        />
        <Meta />
        <Links />
      </head>
      <body>
        <Outlet />
        <Scripts />
      </body>
    </html>
  );
}
```

### Avoid `meta` in Parent Routes

You can also avoid the merge problem by simply not exporting meta that you want to override from parent routes. Instead of defining meta on the parent route, use the \[index route]\[index-route]. This way you can avoid complex merge logic for things like the title. Otherwise you will need to find the parent title descriptor and replace it with the child's title. It's much easier to simply not need to override by using index routes.

### Merging with Parent `meta`

Usually you only need to add meta to what the parent has already defined. You can merge parent meta with the spread operator and the \[`matches`]\[matches] arg:

```tsx
export const meta: V2_MetaFunction = ({ matches }) => {
  const parentMeta = matches.flatMap(
    (match) => match.meta ?? []
  );
  return [...parentMeta, { title: "Projects" }];
};
```

Note that this _will not_ override something like `title`. This is only additive. If the inherited route meta includes a `title` tag, you can override with `Array.prototype.filter`:

```tsx
export const meta: V2_MetaFunction = ({ matches }) => {
  const parentMeta = matches
    .flatMap((match) => match.meta ?? [])
    .filter((meta) => !("title" in meta));
  return [...parentMeta, { title: "Projects" }];
};
```

### `meta` Merging helper

If you can't avoid the merge problem with global meta or index routes, we've created a helper that you can put in your app that can override and append to parent meta easily.

<<<<<<< HEAD
- \[View Gist for `merge-meta.ts`]\[merge-meta]
=======
- [View Gist for `merge-meta.ts`][merge-meta]

[links-export]: ./links
[use-matches]: ../hooks/use-matches
[merging-metadata-across-the-route-hierarchy]: #merging-with-parent-meta
[url-params]: ../guides/routing#dynamic-segments
[root-route]: ../file-conventions/root
[index-route]: ../guides/routing#index-routes
[matches]: #matches
[merge-meta]: https://gist.github.com/ryanflorence/ec1849c6d690cfbffcb408ecd633e069
>>>>>>> 11f2d6b1
<|MERGE_RESOLUTION|>--- conflicted
+++ resolved
@@ -64,7 +64,7 @@
 };
 ```
 
-A meta descriptor can also render a `<link>` tag by setting the `tagName` property to `"link"`. This is useful for `<link>` tags associated with SEO like `canonical` URLs. For asset links like stylesheets and favicons, you should use the \[`links` export]\[links-export] instead.
+A meta descriptor can also render a `<link>` tag by setting the `tagName` property to `"link"`. This is useful for `<link>` tags associated with SEO like `canonical` URLs. For asset links like stylesheets and favicons, you should use the [`links` export][links-export] instead.
 
 ```tsx
 export const meta: V2_MetaFunction = () => {
@@ -97,7 +97,7 @@
 
 This is an array of the current route matches. You have access to many things, particularly the meta from the parent matches and data.
 
-The interface for `matches` is similar to the return value of \[`useMatches`]\[use-matches], but each match will include the output of its `meta` function. This is useful for \[merging metadata across the route hierarchy]\[merging-metadata-across-the-route-hierarchy].
+The interface for `matches` is similar to the return value of [`useMatches`][use-matches], but each match will include the output of its `meta` function. This is useful for [merging metadata across the route hierarchy][merging-metadata-across-the-route-hierarchy].
 
 ### `data`
 
@@ -119,7 +119,7 @@
 
 ### `params`
 
-The route's URL params. See \[Dynamic Segments in the Routing Guide]\[url-params].
+The route's URL params. See [Dynamic Segments in the Routing Guide][url-params].
 
 ## Accessing Data from Parent Route Loaders
 
@@ -184,7 +184,7 @@
 
 ### Global `meta`
 
-Nearly every app will have global meta like the `viewport` and `charSet`. We recommend using normal `<meta>` tags inside of the \[root route]\[root-route] instead of the `meta` export so you simply don't have to deal with merging:
+Nearly every app will have global meta like the `viewport` and `charSet`. We recommend using normal `<meta>` tags inside of the [root route][root-route] instead of the `meta` export so you simply don't have to deal with merging:
 
 ```tsx filename=app/root.tsx lines=[12-16]
 import {
@@ -217,11 +217,11 @@
 
 ### Avoid `meta` in Parent Routes
 
-You can also avoid the merge problem by simply not exporting meta that you want to override from parent routes. Instead of defining meta on the parent route, use the \[index route]\[index-route]. This way you can avoid complex merge logic for things like the title. Otherwise you will need to find the parent title descriptor and replace it with the child's title. It's much easier to simply not need to override by using index routes.
+You can also avoid the merge problem by simply not exporting meta that you want to override from parent routes. Instead of defining meta on the parent route, use the [index route][index-route]. This way you can avoid complex merge logic for things like the title. Otherwise you will need to find the parent title descriptor and replace it with the child's title. It's much easier to simply not need to override by using index routes.
 
 ### Merging with Parent `meta`
 
-Usually you only need to add meta to what the parent has already defined. You can merge parent meta with the spread operator and the \[`matches`]\[matches] arg:
+Usually you only need to add meta to what the parent has already defined. You can merge parent meta with the spread operator and the [`matches`][matches] arg:
 
 ```tsx
 export const meta: V2_MetaFunction = ({ matches }) => {
@@ -247,9 +247,6 @@
 
 If you can't avoid the merge problem with global meta or index routes, we've created a helper that you can put in your app that can override and append to parent meta easily.
 
-<<<<<<< HEAD
-- \[View Gist for `merge-meta.ts`]\[merge-meta]
-=======
 - [View Gist for `merge-meta.ts`][merge-meta]
 
 [links-export]: ./links
@@ -259,5 +256,4 @@
 [root-route]: ../file-conventions/root
 [index-route]: ../guides/routing#index-routes
 [matches]: #matches
-[merge-meta]: https://gist.github.com/ryanflorence/ec1849c6d690cfbffcb408ecd633e069
->>>>>>> 11f2d6b1
+[merge-meta]: https://gist.github.com/ryanflorence/ec1849c6d690cfbffcb408ecd633e069