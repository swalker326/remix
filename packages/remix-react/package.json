{
  "name": "@remix-run/react",
  "version": "1.6.7",
  "description": "React DOM bindings for Remix",
  "bugs": {
    "url": "https://github.com/remix-run/remix/issues"
  },
  "repository": {
    "type": "git",
    "url": "https://github.com/remix-run/remix",
    "directory": "packages/remix-react"
  },
  "license": "MIT",
  "sideEffects": false,
  "main": "dist/index.js",
  "typings": "dist/index.d.ts",
  "module": "dist/esm/index.js",
  "dependencies": {
    "history": "^5.3.0",
<<<<<<< HEAD
    "jsesc": "1.3.0",
    "react-router-dom": "^6.2.2"
=======
    "react-router-dom": "^6.2.2",
    "type-fest": "^2.17.0"
>>>>>>> aa7ea11a
  },
  "devDependencies": {
    "@remix-run/deferred": "1.6.4",
    "@remix-run/node": "1.6.4",
    "@testing-library/jest-dom": "^5.16.2",
    "@testing-library/react": "^13.3.0",
    "@types/react": "^18.0.15",
    "@types/react-dom": "^18.0.6",
    "abort-controller": "^3.0.0",
    "react": "^18.2.0",
    "react-dom": "^18.2.0"
  },
  "peerDependencies": {
    "react": ">=16.8",
    "react-dom": ">=16.8"
  },
  "engines": {
    "node": ">=14"
  },
  "files": [
    "dist/",
    "CHANGELOG.md",
    "LICENSE.md",
    "README.md"
  ]
}<|MERGE_RESOLUTION|>--- conflicted
+++ resolved
@@ -17,13 +17,9 @@
   "module": "dist/esm/index.js",
   "dependencies": {
     "history": "^5.3.0",
-<<<<<<< HEAD
+    "react-router-dom": "^6.2.2",
     "jsesc": "1.3.0",
-    "react-router-dom": "^6.2.2"
-=======
-    "react-router-dom": "^6.2.2",
     "type-fest": "^2.17.0"
->>>>>>> aa7ea11a
   },
   "devDependencies": {
     "@remix-run/deferred": "1.6.4",
