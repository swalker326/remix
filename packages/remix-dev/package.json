--- conflicted
+++ resolved
@@ -24,14 +24,9 @@
     "@babel/preset-typescript": "^7.17.12",
     "@esbuild-plugins/node-modules-polyfill": "^0.1.4",
     "@npmcli/package-json": "^2.0.0",
-<<<<<<< HEAD
-    "@remix-run/server-runtime": "1.6.2",
+    "@remix-run/server-runtime": "1.6.3",
+    "@yarnpkg/esbuild-plugin-pnp": "3.0.0-rc.11",
     "arg": "^5.0.1",
-    "@yarnpkg/esbuild-plugin-pnp": "3.0.0-rc.11",
-=======
-    "@remix-run/server-runtime": "1.6.3",
-    "@yarnpkg/esbuild-plugin-pnp": "^2.0.0",
->>>>>>> 7af74a1c
     "cacache": "^15.0.5",
     "chalk": "^4.1.2",
     "chokidar": "^3.5.1",
