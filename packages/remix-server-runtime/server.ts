--- conflicted
+++ resolved
@@ -382,26 +382,12 @@
   }
 }
 
-<<<<<<< HEAD
-function returnLastResortErrorResponse(error: any, serverMode?: ServerMode) {
-  if (serverMode !== ServerMode.Test) {
-=======
-async function errorBoundaryError(error: Error, status: number) {
-  return json(await serializeError(error), {
-    status,
-    headers: {
-      "X-Remix-Error": "yes",
-    },
-  });
-}
-
 function logServerErrorIfNotAborted(
   error: unknown,
   request: Request,
   serverMode: ServerMode
 ) {
   if (serverMode !== ServerMode.Test && !request.signal.aborted) {
->>>>>>> 3dc66b7c
     console.error(error);
   }
 }
