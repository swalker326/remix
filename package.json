{
  "private": true,
  "name": "remix-monorepo",
  "license": "MIT",
  "scripts": {
    "clean": "git clean -fdX .",
    "build": "rollup -c && tsc -b",
    "dev": "yarn build && yarn --cwd ./fixtures/gists-app/ dev",
    "license": "node ./scripts/license.js",
    "publish": "node ./scripts/publish.js",
    "publish:private": "node ./scripts/publish-private.js",
    "release": "node ./scripts/release.js",
    "test": "jest",
    "version": "node ./scripts/version.js",
    "watch": "rollup -c -w",
    "lint": "eslint --cache --ext .tsx,.ts,.js,.jsx,.md . --fix",
    "format": "prettier --ignore-path .eslintignore --write ./ && npm run lint"
  },
  "workspaces": [
    "packages/create-remix",
    "packages/remix",
    "packages/remix-architect",
    "packages/remix-cloudflare-pages",
    "packages/remix-cloudflare-workers",
<<<<<<< HEAD
    "packages/remix-css-modules",
    "packages/remix-deno",
=======
>>>>>>> ad9c899b
    "packages/remix-dev",
    "packages/remix-eslint-config",
    "packages/remix-express",
    "packages/remix-netlify",
    "packages/remix-node",
    "packages/remix-react",
    "packages/remix-serve",
    "packages/remix-server-runtime",
    "packages/remix-vercel"
  ],
  "dependencies": {
    "@babel/core": "^7.17.5",
    "@babel/eslint-parser": "^7.17.0",
    "@babel/plugin-proposal-export-namespace-from": "^7.16.7",
    "@babel/plugin-proposal-optional-chaining": "^7.16.7",
    "@babel/preset-env": "^7.16.11",
    "@babel/preset-react": "^7.16.7",
    "@babel/preset-typescript": "^7.16.7",
    "@rollup/plugin-babel": "^5.2.2",
    "@rollup/plugin-node-resolve": "^11.0.1",
    "@rushstack/eslint-patch": "^1.1.0",
    "@testing-library/cypress": "^8.0.2",
    "@testing-library/jest-dom": "^5.16.2",
    "@testing-library/react": "^12.1.3",
    "@types/cheerio": "^0.22.22",
    "@types/eslint": "^8.4.1",
    "@types/jest": "^25.2.3",
    "@types/node-fetch": "^2.5.7",
    "@types/puppeteer": "^3.0.2",
    "@types/react": "^17.0.24",
    "@types/react-dom": "^17.0.9",
    "@types/react-test-renderer": "^17.0.1",
    "@types/retry": "^0.12.0",
    "@types/semver": "^7.3.4",
    "@types/ssri": "^7.1.0",
    "@typescript-eslint/eslint-plugin": "^5.12.1",
    "@typescript-eslint/parser": "^5.12.1",
    "abort-controller": "^3.0.0",
    "abortcontroller-polyfill": "^1.7.3",
    "aws-sdk": "^2.1055.0",
    "babel-plugin-transform-remove-console": "^6.9.4",
    "chalk": "^4.1.0",
    "cheerio": "^1.0.0-rc.3",
    "concurrently": "^7.0.0",
    "eslint": "^8.1.0",
    "eslint-import-resolver-node": "0.3.6",
    "eslint-import-resolver-typescript": "^2.5.0",
    "eslint-plugin-import": "^2.25.4",
    "eslint-plugin-jest": "^26.1.1",
    "eslint-plugin-jest-dom": "^4.0.1",
    "eslint-plugin-jsx-a11y": "^6.5.1",
    "eslint-plugin-markdown": "^2.2.1",
    "eslint-plugin-node": "^11.1.0",
    "eslint-plugin-react": "^7.28.0",
    "eslint-plugin-react-hooks": "^4.3.0",
    "eslint-plugin-testing-library": "^5.0.5",
    "express": "^4.17.1",
    "glob": "^7.1.6",
    "jest": "^26.0.1",
    "jest-watch-select-projects": "^2.0.0",
    "jest-watch-typeahead": "^0.6.5",
    "jsonfile": "^6.0.1",
    "meow": "^7.1.1",
    "prettier": "^2.1.2",
    "prompt-confirm": "^2.0.4",
    "puppeteer": "^9.1.1",
    "react": "^17.0.2",
    "react-dom": "^17.0.2",
    "react-router-dom": "^6.2.2",
    "rollup": "^2.36.1",
    "rollup-plugin-copy": "^3.3.0",
    "semver": "^7.3.4",
    "simple-git": "^3.2.4",
    "strip-ansi": "^6.0.1",
    "type-fest": "^2.11.1",
    "typescript": "^4.5.5",
    "unified": "^9.2.0"
  },
  "engines": {
    "node": ">=14"
  }
}<|MERGE_RESOLUTION|>--- conflicted
+++ resolved
@@ -22,11 +22,7 @@
     "packages/remix-architect",
     "packages/remix-cloudflare-pages",
     "packages/remix-cloudflare-workers",
-<<<<<<< HEAD
     "packages/remix-css-modules",
-    "packages/remix-deno",
-=======
->>>>>>> ad9c899b
     "packages/remix-dev",
     "packages/remix-eslint-config",
     "packages/remix-express",
